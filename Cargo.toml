--- conflicted
+++ resolved
@@ -45,10 +45,5 @@
 indoc = "1.0.3"
 predicates = "2.0.2"
 proptest = "1.0.0"
-<<<<<<< HEAD
 rstest = "0.12.0"
-tempfile = "3.2.0"
-=======
-rstest = "0.11.0"
-tempfile = "3.3.0"
->>>>>>> 67eac99a
+tempfile = "3.3.0"